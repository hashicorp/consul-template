--- conflicted
+++ resolved
@@ -3,13 +3,8 @@
 import "fmt"
 
 const (
-<<<<<<< HEAD
-	Version           = "0.0.2"
-	VersionPrerelease = "rc" // "-dev", "-beta", "-rc1", etc. (include dash)
-=======
 	Version           = "0.28.1"
 	VersionPrerelease = "" // "-dev", "-beta", "-rc1", etc. (include dash)
->>>>>>> 84dc3596
 )
 
 var (
